import websocket
import threading
import requests
import traceback
import uuid
import time
import ssl
from .reconnection import ConnectionStateChecker
from .connection import ConnectionState
from ...messages.ping_message import PingMessage
from ...hub.errors import HubError, HubConnectionError, UnAuthorizedHubError
from ...protocol.messagepack_protocol import MessagePackHubProtocol
from ...protocol.json_hub_protocol import JsonHubProtocol
from ..base_transport import BaseTransport
from ...helpers import Helpers

class WebsocketTransport(BaseTransport):
    def __init__(self,
            url="",
            headers=None,
            keep_alive_interval=15,
            reconnection_handler=None,
            verify_ssl=False,
            skip_negotiation=False,
            enable_trace=False,
            **kwargs):
        super(WebsocketTransport, self).__init__(**kwargs)
        self._ws = None
        self.enable_trace = enable_trace
        self._thread = None
        self.skip_negotiation = skip_negotiation
        self.url = url
        if headers is None:
            self.headers = dict()
        else:
            self.headers = headers
        self.handshake_received = False
        self.token = None  # auth
        self.state = ConnectionState.disconnected
        self.connection_alive = False
        self._thread = None
        self._ws = None
        self.verify_ssl = verify_ssl
        self.connection_checker = ConnectionStateChecker(
            lambda: self.send(PingMessage()),
            keep_alive_interval
        )
        self.reconnection_handler = reconnection_handler

        if len(self.logger.handlers) > 0:
            websocket.enableTrace(self.enable_trace, self.logger.handlers[0])
    
    def is_running(self):
        return self.state != ConnectionState.disconnected

    def stop(self):
        if self.state == ConnectionState.connected:
            self.connection_checker.stop()
            self._ws.close()
            self.state = ConnectionState.disconnected
            self.handshake_received = False

    def start(self):
        if not self.skip_negotiation:
            self.negotiate()

        if self.state == ConnectionState.connected:
            self.logger.warning("Already connected unable to start")
            return False

        self.state = ConnectionState.connecting
        self.logger.debug("start url:" + self.url)
        
        self._ws = websocket.WebSocketApp(
            self.url,
            header=self.headers,
            on_message=self.on_message,
            on_error=self.on_socket_error,
            on_close=self.on_close,
            on_open=self.on_open,
            )
            
        self._thread = threading.Thread(
            target=lambda: self._ws.run_forever(
                sslopt={"cert_reqs": ssl.CERT_NONE}
                if not self.verify_ssl else {}
            ))
        self._thread.daemon = True
        self._thread.start()
        return True

    def negotiate(self):
        negotiate_url = Helpers.get_negotiate_url(self.url)
        self.logger.debug("Negotiate url:{0}".format(negotiate_url))

        response = requests.post(
            negotiate_url, headers=self.headers, verify=self.verify_ssl)
        self.logger.debug(
            "Response status code{0}".format(response.status_code))

        if response.status_code != 200:
            raise HubError(response.status_code)\
                if response.status_code != 401 else UnAuthorizedHubError()

        data = response.json()

        if "connectionId" in data.keys():
            self.url = Helpers.encode_connection_id(
                self.url, data["connectionId"])

        # Azure
        if 'url' in data.keys() and 'accessToken' in data.keys():
            Helpers.get_logger().debug(
                "Azure url, reformat headers, token and url {0}".format(data))
            self.url = data["url"]\
                if data["url"].startswith("ws") else\
                Helpers.http_to_websocket(data["url"])
            self.token = data["accessToken"]
            self.headers = {"Authorization": "Bearer " + self.token}


    def evaluate_handshake(self, message):
        self.logger.debug("Evaluating handshake {0}".format(message))
        msg, messages = self.protocol.decode_handshake(message)
        if msg.error is None or msg.error == "":
            self.handshake_received = True
            self.state = ConnectionState.connected
            if self.reconnection_handler is not None:
                self.reconnection_handler.reconnecting = False
                if not self.connection_checker.running:
                    self.connection_checker.start()
        else:
            self.logger.error(msg.error)
            self.on_socket_error(self._ws, msg.error)
            self.stop()
            self.state = ConnectionState.disconnected
        return messages

    def on_open(self, _):
        self.logger.debug("-- web socket open --")
        msg = self.protocol.handshake_message()
        self.send(msg)

    def on_close(self, callback, close_status_code, close_reason):
        self.logger.debug("-- web socket close --")
        self.logger.debug(close_status_code)
        self.logger.debug(close_reason)
        self.state = ConnectionState.disconnected
        if self._on_close is not None and callable(self._on_close):
            self._on_close()
        if callback is not None and callable(callback):
            callback()

<<<<<<< HEAD
    def on_socket_error(self, app, error):
=======
    def on_reconnect(self):
        self.logger.debug("-- web socket reconnecting --")
        self.state = ConnectionState.disconnected
        if self._on_close is not None and callable(self._on_close):
            self._on_close()

    def on_socket_error(self, error):
>>>>>>> cd29fcf9
        """
        Args:
            _: Required to support websocket-client version equal or greater than 0.58.0
            error ([type]): [description]

        Raises:
            HubError: [description]
        """
        self.logger.debug("-- web socket error --")
        self.logger.error(traceback.format_exc(10, True))
        self.logger.error("{0} {1}".format(self, error))
        self.logger.error("{0} {1}".format(error, type(error)))
        self._on_close()
        self.state = ConnectionState.disconnected
        #raise HubError(error)

    def on_message(self, app, raw_message):
        self.logger.debug("Message received{0}".format(raw_message))
        if not self.handshake_received:
            messages = self.evaluate_handshake(raw_message)
            if self._on_open is not None and callable(self._on_open):
                self.state = ConnectionState.connected
                self._on_open()

            if len(messages) > 0:
                return self._on_message(messages)

            return []
        
        return self._on_message(
            self.protocol.parse_messages(raw_message))

    def send(self, message):
        self.logger.debug("Sending message {0}".format(message))
        try:
            self._ws.send(
                self.protocol.encode(message),
                opcode=0x2
                if type(self.protocol) == MessagePackHubProtocol else
                0x1)
            self.connection_checker.last_message = time.time()
            if self.reconnection_handler is not None:
                self.reconnection_handler.reset()
        except (
                websocket._exceptions.WebSocketConnectionClosedException,
                OSError) as ex:
            self.handshake_received = False
            self.logger.warning("Connection closed {0}".format(ex))
            self.state = ConnectionState.disconnected
            if self.reconnection_handler is None:
                if self._on_close is not None and\
                        callable(self._on_close):
                    self._on_close()
                raise ValueError(str(ex))
            # Connection closed
            self.handle_reconnect()
        except Exception as ex:
            raise ex

    def handle_reconnect(self):
        if not self.reconnection_handler.reconnecting and self._on_reconnect is not None and \
                callable(self._on_reconnect):
            self._on_reconnect()
        self.reconnection_handler.reconnecting = True
        try:
            self.stop()
            self.start()
        except Exception as ex:
            self.logger.error(ex)
            sleep_time = self.reconnection_handler.next()
            threading.Thread(
                target=self.deferred_reconnect,
                args=(sleep_time,)
            ).start()

    def deferred_reconnect(self, sleep_time):
        time.sleep(sleep_time)
        try:
            if not self.connection_alive:
                self.send(PingMessage())
        except Exception as ex:
            self.logger.error(ex)
            self.reconnection_handler.reconnecting = False
            self.connection_alive = False<|MERGE_RESOLUTION|>--- conflicted
+++ resolved
@@ -2,7 +2,6 @@
 import threading
 import requests
 import traceback
-import uuid
 import time
 import ssl
 from .reconnection import ConnectionStateChecker
@@ -151,17 +150,13 @@
         if callback is not None and callable(callback):
             callback()
 
-<<<<<<< HEAD
-    def on_socket_error(self, app, error):
-=======
     def on_reconnect(self):
         self.logger.debug("-- web socket reconnecting --")
         self.state = ConnectionState.disconnected
         if self._on_close is not None and callable(self._on_close):
             self._on_close()
 
-    def on_socket_error(self, error):
->>>>>>> cd29fcf9
+    def on_socket_error(self, app, error):
         """
         Args:
             _: Required to support websocket-client version equal or greater than 0.58.0
